--- conflicted
+++ resolved
@@ -132,13 +132,8 @@
 
 Finally, we can build the model using these equations and components.
 
-<<<<<<< HEAD
-```@example component
-@named _model = ODESystem(eqs, t)
-=======
 ```julia
 @named _model = ODESystem(eqs, t, [spring.x; spring.dir; mass.pos], [])
->>>>>>> 02ac87fa
 @named model = compose(_model, mass, spring)
 ```
 
@@ -167,15 +162,12 @@
 ```@example component
 sys = structural_simplify(model)
 equations(sys)
-<<<<<<< HEAD
-=======
 
 4-element Vector{Equation}:
  Differential(t)(mass₊v[1](t)) ~ (-spring₊k*(spring₊x(t) - spring₊l)*mass₊pos[1](t)) / (mass₊m*spring₊x(t))
  Differential(t)(mass₊v[2](t)) ~ (-spring₊k*(spring₊x(t) - spring₊l)*mass₊pos[2](t)) / (mass₊m*spring₊x(t)) - 9.81
  Differential(t)(mass₊pos[1](t)) ~ mass₊v[1](t)
  Differential(t)(mass₊pos[2](t)) ~ mass₊v[2](t)
->>>>>>> 02ac87fa
 ```
 
 We are left with only 4 equations involving 4 state variables (`mass.pos[1]`,
