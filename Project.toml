name = "ModelingToolkit"
uuid = "961ee093-0014-501f-94e3-6117800e7a78"
authors = ["Chris Rackauckas <accounts@chrisrackauckas.com>"]
version = "5.2.0"

[deps]
ArrayInterface = "4fba245c-0d91-5ea0-9b3e-6abc04ee57a9"
DataStructures = "864edb3b-99cc-5e75-8d2d-829cb0a9cfe8"
DiffEqBase = "2b5f629d-d688-5b77-993f-72d75c75574e"
DiffEqJump = "c894b116-72e5-5b58-be3c-e6d8d4ac2b12"
DiffRules = "b552c78f-8df3-52c6-915a-8e097449b14b"
Distributed = "8ba89e20-285c-5b6f-9357-94700520ee1b"
Distributions = "31c24e10-a181-5473-b8eb-7969acd0382f"
DocStringExtensions = "ffbed154-4ef7-542d-bbb7-c09d3a79fcae"
IfElse = "615f187c-cbe4-4ef1-ba3b-2fcf58d6d173"
LabelledArrays = "2ee39098-c373-598a-b85f-a56591580800"
Latexify = "23fbe1c1-3f47-55db-b15f-69d7ec21a316"
Libdl = "8f399da3-3557-5675-b5ff-fb832c97cbdb"
LightGraphs = "093fc24a-ae57-5d10-9952-331d41423f4d"
LinearAlgebra = "37e2e46d-f89d-539d-b4ee-838fcccc9c8e"
MacroTools = "1914dd2f-81c6-5fcd-8719-6d5c9610ff09"
NaNMath = "77ba4419-2d1f-58cd-9bb1-8ffee604a2e3"
RecursiveArrayTools = "731186ca-8d62-57ce-b412-fbd966d074cd"
Requires = "ae029012-a4dd-5104-9daa-d747884805df"
RuntimeGeneratedFunctions = "7e49a35a-f44a-4d26-94aa-eba1b4ca6b47"
SafeTestsets = "1bc83da4-3b8d-516f-aca4-4fe02f6d838f"
SciMLBase = "0bca4576-84f4-4d90-8ffe-ffa030f20462"
Setfield = "efcf1570-3423-57d1-acb7-fd33fddbac46"
SparseArrays = "2f01184e-e22b-5df5-ae63-d93ebab69eaf"
SpecialFunctions = "276daf66-3868-5448-9aa4-cd146d93841b"
StaticArrays = "90137ffa-7385-5640-81b9-e52037218182"
SymbolicUtils = "d1185830-fcd6-423d-90d6-eec64667417b"
TreeViews = "a2a6695c-b41b-5b7d-aed9-dbfdeacea5d7"
UnPack = "3a884ed6-31ef-47d7-9d2a-63182c4928ed"
Unitful = "1986cc42-f94f-5a68-af5c-568840ba703d"

[compat]
ArrayInterface = "2.8, 3.0"
DataStructures = "0.17, 0.18"
DiffEqBase = "6.54.0"
DiffEqJump = "6.7.5"
DiffRules = "0.1, 1.0"
Distributions = "0.24"
DocStringExtensions = "0.7, 0.8"
IfElse = "0.1"
LabelledArrays = "1.3"
Latexify = "0.11, 0.12, 0.13, 0.14"
LightGraphs = "1.3"
MacroTools = "0.5"
NaNMath = "0.3"
RecursiveArrayTools = "2.3"
Requires = "1.0"
RuntimeGeneratedFunctions = "0.4, 0.5"
SafeTestsets = "0.0.1"
SciMLBase = "1.3"
Setfield = "0.7"
SpecialFunctions = "0.7, 0.8, 0.9, 0.10, 1.0"
StaticArrays = "0.10, 0.11, 0.12, 1.0"
<<<<<<< HEAD
SymbolicUtils = "0.8"
=======
SymbolicUtils = "0.7.4, 0.8"
>>>>>>> 755ebdf3
TreeViews = "0.3"
UnPack = "0.1, 1.0"
Unitful = "1.1"
julia = "1.2"

[extras]
Dagger = "d58978e5-989f-55fb-8d15-ea34adc7bf54"
ForwardDiff = "f6369f11-7733-5829-9624-2563aa707210"
GalacticOptim = "a75be94c-b780-496d-a8a9-0878b188d577"
NonlinearSolve = "8913a72c-1f9b-4ce2-8d82-65094dcecaec"
Optim = "429524aa-4258-5aef-a3af-852621145aeb"
OrdinaryDiffEq = "1dea7af3-3e70-54e6-95c3-0bf5283fa5ed"
Random = "9a3f8284-a2c9-5f02-9a11-845980a1fd5c"
SteadyStateDiffEq = "9672c7b4-1e72-59bd-8a11-6ac3964bc41f"
StochasticDiffEq = "789caeaf-c7a9-5a7d-9973-96adeb23e2a0"
Test = "8dfed614-e22c-5e08-85e1-65c5234f0b40"

[targets]
test = ["Dagger", "ForwardDiff", "GalacticOptim", "NonlinearSolve", "OrdinaryDiffEq", "Optim", "Random", "SteadyStateDiffEq", "Test", "StochasticDiffEq"]<|MERGE_RESOLUTION|>--- conflicted
+++ resolved
@@ -56,11 +56,7 @@
 Setfield = "0.7"
 SpecialFunctions = "0.7, 0.8, 0.9, 0.10, 1.0"
 StaticArrays = "0.10, 0.11, 0.12, 1.0"
-<<<<<<< HEAD
 SymbolicUtils = "0.8"
-=======
-SymbolicUtils = "0.7.4, 0.8"
->>>>>>> 755ebdf3
 TreeViews = "0.3"
 UnPack = "0.1, 1.0"
 Unitful = "1.1"
