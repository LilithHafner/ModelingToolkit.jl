"""
$(TYPEDEF)

A system of difference equations.

# Fields
$(FIELDS)

# Example

```
using ModelingToolkit

@parameters σ=28.0 ρ=10.0 β=8/3 δt=0.1
@variables t x(t)=1.0 y(t)=0.0 z(t)=0.0
D = Difference(t; dt=δt)

eqs = [D(x) ~ σ*(y-x),
       D(y) ~ x*(ρ-z)-y,
       D(z) ~ x*y - β*z]

@named de = DiscreteSystem(eqs,t,[x,y,z],[σ,ρ,β]) # or
@named de = DiscreteSystem(eqs)
```
"""
struct DiscreteSystem <: AbstractTimeDependentSystem
    """The differential equations defining the discrete system."""
    eqs::Vector{Equation}
    """Independent variable."""
    iv::Sym
    """Dependent (state) variables. Must not contain the independent variable."""
    states::Vector
    """Parameter variables. Must not contain the independent variable."""
    ps::Vector
    """Array variables."""
    var_to_name
    """Control parameters (some subset of `ps`)."""
    ctrls::Vector
    """Observed states."""
    observed::Vector{Equation}
    """
    Name: the name of the system
    """
    name::Symbol
    """
    systems: The internal systems. These are required to have unique names.
    """
    systems::Vector{DiscreteSystem}
    """
    defaults: The default values to use when initial conditions and/or
    parameters are not supplied in `DiscreteProblem`.
    """
    defaults::Dict
    """
<<<<<<< HEAD
    type: type of the system
=======
    structure: structural information of the system
    """
    structure::Any
    """
    preface: inject assignment statements before the evaluation of the RHS function.
    """
    preface::Any
    """
    connector_type: type of the system
>>>>>>> 2f3a3823
    """
    connector_type::Any
    """
    substitutions: substitutions generated by tearing.
    """
    substitutions::Any

<<<<<<< HEAD
    function DiscreteSystem(discreteEqs, iv, dvs, ps, var_to_name, ctrls, observed, name, systems, defaults, connector_type, substitutions=nothing; checks::Bool = true)
=======
    function DiscreteSystem(discreteEqs, iv, dvs, ps, var_to_name, ctrls, observed, name, systems, defaults, structure, preface, connector_type, substitutions=nothing; checks::Bool = true)
>>>>>>> 2f3a3823
        if checks
            check_variables(dvs, iv)
            check_parameters(ps, iv)
            all_dimensionless([dvs;ps;iv;ctrls]) || check_units(discreteEqs)
        end
<<<<<<< HEAD
        new(discreteEqs, iv, dvs, ps, var_to_name, ctrls, observed, name, systems, defaults, connector_type, substitutions)
=======
        new(discreteEqs, iv, dvs, ps, var_to_name, ctrls, observed, name, systems, defaults, structure, preface, connector_type, substitutions)
>>>>>>> 2f3a3823
    end
end

"""
    $(TYPEDSIGNATURES)

Constructs a DiscreteSystem.
"""
function DiscreteSystem(
                   eqs::AbstractVector{<:Equation}, iv, dvs, ps;
                   controls = Num[],
                   observed = Num[],
                   systems = DiscreteSystem[],
                   name=nothing,
                   default_u0=Dict(),
                   default_p=Dict(),
                   defaults=_merge(Dict(default_u0), Dict(default_p)),
                   preface=nothing,
                   connector_type=nothing,
                   kwargs...,
                  )
    name === nothing && throw(ArgumentError("The `name` keyword must be provided. Please consider using the `@named` macro"))
    eqs = scalarize(eqs)
    iv′ = value(iv)
    dvs′ = value.(dvs)
    ps′ = value.(ps)
    ctrl′ = value.(controls)

    if !(isempty(default_u0) && isempty(default_p))
        Base.depwarn("`default_u0` and `default_p` are deprecated. Use `defaults` instead.", :DiscreteSystem, force=true)
    end
    defaults = todict(defaults)
    defaults = Dict(value(k) => value(v) for (k, v) in pairs(defaults))

    var_to_name = Dict()
    process_variables!(var_to_name, defaults, dvs′)
    process_variables!(var_to_name, defaults, ps′)
    isempty(observed) || collect_var_to_name!(var_to_name, (eq.lhs for eq in observed))

    sysnames = nameof.(systems)
    if length(unique(sysnames)) != length(sysnames)
        throw(ArgumentError("System names must be unique."))
    end
<<<<<<< HEAD
    DiscreteSystem(eqs, iv′, dvs′, ps′, var_to_name, ctrl′, observed, name, systems, defaults, connector_type, kwargs...)
=======
    DiscreteSystem(eqs, iv′, dvs′, ps′, var_to_name, ctrl′, observed, name, systems, defaults, nothing, preface, connector_type, kwargs...)
>>>>>>> 2f3a3823
end


function DiscreteSystem(eqs, iv=nothing; kwargs...)
    eqs = scalarize(eqs)
    # NOTE: this assumes that the order of algebric equations doesn't matter
    diffvars = OrderedSet()
    allstates = OrderedSet()
    ps = OrderedSet()
    # reorder equations such that it is in the form of `diffeq, algeeq`
    diffeq = Equation[]
    algeeq = Equation[]
    # initial loop for finding `iv`
    if iv === nothing
        for eq in eqs
            if !(eq.lhs isa Number) # assume eq.lhs is either Differential or Number
                iv = iv_from_nested_difference(eq.lhs)
                break
            end
        end
    end
    iv = value(iv)
    iv === nothing && throw(ArgumentError("Please pass in independent variables."))
    for eq in eqs
        collect_vars_difference!(allstates, ps, eq.lhs, iv)
        collect_vars_difference!(allstates, ps, eq.rhs, iv)
        if isdifferenceeq(eq)
            diffvar, _ = var_from_nested_difference(eq.lhs)
            isequal(iv, iv_from_nested_difference(eq.lhs)) || throw(ArgumentError("A DiscreteSystem can only have one independent variable."))
            diffvar in diffvars && throw(ArgumentError("The difference variable $diffvar is not unique in the system of equations."))
            push!(diffvars, diffvar)
            push!(diffeq, eq)
        else
            push!(algeeq, eq)
        end
    end
    algevars = setdiff(allstates, diffvars)
    # the orders here are very important!
    return DiscreteSystem(append!(diffeq, algeeq), iv, collect(Iterators.flatten((diffvars, algevars))), ps; kwargs...)
end

"""
    $(TYPEDSIGNATURES)

Generates an DiscreteProblem from an DiscreteSystem.
"""
function DiffEqBase.DiscreteProblem(sys::DiscreteSystem,u0map,tspan,
                                    parammap=DiffEqBase.NullParameters();
                                    eval_module = @__MODULE__,
                                    eval_expression = true,
                                    kwargs...)
    dvs = states(sys)
    ps = parameters(sys)
    eqs = equations(sys)
    eqs = linearize_eqs(sys, eqs)
    defs = defaults(sys)
    iv = get_iv(sys)

    if parammap isa Dict
        u0defs = merge(parammap, defs)
    elseif eltype(parammap) <: Pair
        u0defs = merge(Dict(parammap), defs)
    elseif eltype(parammap) <: Number
        u0defs = merge(Dict(zip(ps, parammap)), defs)
    else
        u0defs = defs
    end
    if u0map isa Dict
        pdefs = merge(u0map, defs)
    elseif eltype(u0map) <: Pair
        pdefs = merge(Dict(u0map), defs)
    elseif eltype(u0map) <: Number
        pdefs = merge(Dict(zip(dvs, u0map)), defs)
    else
        pdefs = defs
    end

    u0 = varmap_to_vars(u0map,dvs; defaults=u0defs)

    rhss = [eq.rhs for eq in eqs]
    u = dvs
    p = varmap_to_vars(parammap,ps; defaults=pdefs)

    f_gen = generate_function(sys; expression=Val{eval_expression}, expression_module=eval_module)
    f_oop, _ = (@RuntimeGeneratedFunction(eval_module, ex) for ex in f_gen)
    f(u,p,iv) = f_oop(u,p,iv)
    fd = DiscreteFunction(f, syms=Symbol.(dvs))
    DiscreteProblem(fd,u0,tspan,p;kwargs...)
end

function linearize_eqs(sys, eqs=get_eqs(sys); return_max_delay=false)
    unique_states = unique(operation.(states(sys)))
    max_delay = Dict(v=>0.0 for v in unique_states)

    r = @rule ~t::(t -> istree(t) && any(isequal(operation(t)), operation.(states(sys))) && is_delay_var(get_iv(sys), t)) => begin
        delay = get_delay_val(get_iv(sys), first(arguments(~t)))
        if delay > max_delay[operation(~t)]
            max_delay[operation(~t)] = delay
        end
        nothing
    end
    SymbolicUtils.Postwalk(r).(rhss(eqs))

    if any(values(max_delay) .> 0)

        dts = Dict(v=>Any[] for v in unique_states)
        state_ops = Dict(v=>Any[] for v in unique_states)
        for v in unique_states
            for eq in eqs
                if isdifferenceeq(eq) && istree(arguments(eq.lhs)[1]) && isequal(v, operation(arguments(eq.lhs)[1]))
                    append!(dts[v], [operation(eq.lhs).dt])
                    append!(state_ops[v], [operation(eq.lhs)])
                end
            end
        end

        all(length.(unique.(values(state_ops))) .<= 1) || error("Each state should be used with single difference operator.")

        dts_gcd = Dict()
        for v in keys(dts)
            dts_gcd[v] = (length(dts[v]) > 0) ? first(dts[v]) : nothing
        end

        lin_eqs = [
            v(get_iv(sys) - (t)) ~ v(get_iv(sys) - (t-dts_gcd[v]))
            for v in unique_states if max_delay[v] > 0 && dts_gcd[v]!==nothing for t in collect(max_delay[v]:(-dts_gcd[v]):0)[1:end-1]
        ]
        eqs = vcat(eqs, lin_eqs)
    end
    if return_max_delay return eqs, max_delay end
    eqs
end

function get_delay_val(iv, x)
    delay = x - iv
    isequal(delay > 0, true) && error("Forward delay not permitted")
    return -delay
end

check_difference_variables(eq) = check_operator_variables(eq, Difference)

function generate_function(
        sys::DiscreteSystem, dvs = states(sys), ps = parameters(sys);
        kwargs...
    )
    eqs = equations(sys)
    foreach(check_difference_variables, eqs)
    rhss = [eq.rhs for eq in eqs]

    u = map(x->time_varying_as_func(value(x), sys), dvs)
    p = map(x->time_varying_as_func(value(x), sys), ps)
    t = get_iv(sys)

    build_function(rhss, u, p, t; kwargs...)
    pre, sol_states = get_substitutions_and_solved_states(sys)
    build_function(rhss, u, p, t; postprocess_fbody=pre, states=sol_states, kwargs...)
end<|MERGE_RESOLUTION|>--- conflicted
+++ resolved
@@ -52,9 +52,6 @@
     """
     defaults::Dict
     """
-<<<<<<< HEAD
-    type: type of the system
-=======
     structure: structural information of the system
     """
     structure::Any
@@ -64,7 +61,6 @@
     preface::Any
     """
     connector_type: type of the system
->>>>>>> 2f3a3823
     """
     connector_type::Any
     """
@@ -72,21 +68,13 @@
     """
     substitutions::Any
 
-<<<<<<< HEAD
-    function DiscreteSystem(discreteEqs, iv, dvs, ps, var_to_name, ctrls, observed, name, systems, defaults, connector_type, substitutions=nothing; checks::Bool = true)
-=======
     function DiscreteSystem(discreteEqs, iv, dvs, ps, var_to_name, ctrls, observed, name, systems, defaults, structure, preface, connector_type, substitutions=nothing; checks::Bool = true)
->>>>>>> 2f3a3823
         if checks
             check_variables(dvs, iv)
             check_parameters(ps, iv)
             all_dimensionless([dvs;ps;iv;ctrls]) || check_units(discreteEqs)
         end
-<<<<<<< HEAD
-        new(discreteEqs, iv, dvs, ps, var_to_name, ctrls, observed, name, systems, defaults, connector_type, substitutions)
-=======
         new(discreteEqs, iv, dvs, ps, var_to_name, ctrls, observed, name, systems, defaults, structure, preface, connector_type, substitutions)
->>>>>>> 2f3a3823
     end
 end
 
@@ -130,11 +118,7 @@
     if length(unique(sysnames)) != length(sysnames)
         throw(ArgumentError("System names must be unique."))
     end
-<<<<<<< HEAD
-    DiscreteSystem(eqs, iv′, dvs′, ps′, var_to_name, ctrl′, observed, name, systems, defaults, connector_type, kwargs...)
-=======
     DiscreteSystem(eqs, iv′, dvs′, ps′, var_to_name, ctrl′, observed, name, systems, defaults, nothing, preface, connector_type, kwargs...)
->>>>>>> 2f3a3823
 end
 
 
