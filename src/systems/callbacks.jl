--- conflicted
+++ resolved
@@ -283,14 +283,10 @@
 Notes
 - `expression = Val{true}`, causes the generated function to be returned as an expression.
   If  set to `Val{false}` a `RuntimeGeneratedFunction` will be returned.
-<<<<<<< HEAD
-- `outputidxs`, a vector of indices of the states that correspond to outputs.
-=======
 - `outputidxs`, a vector of indices of the output variables which should correspond to
   `states(sys)`. If provided, checks that the LHS of affect equations are variables are
   dropped, i.e. it is assumed these indices are correct and affect equations are
   well-formed.
->>>>>>> 942a24d6
 - `kwargs` are passed through to `Symbolics.build_function`.
 """
 function compile_affect(eqs::Vector{Equation}, sys, dvs, ps; outputidxs = nothing,
@@ -306,13 +302,9 @@
         outvar = :u
         if outputidxs === nothing
             lhss = map(x -> x.lhs, eqs)
-<<<<<<< HEAD
-            update_vars = collect(Iterators.flatten(map(ModelingToolkit.vars, lhss))) # these are the ones we're changing
-=======
             all(isvariable, lhss) ||
                 error("Non-variable symbolic expression found on the left hand side of an affect equation. Such equations must be of the form variable ~ symbolic expression for the new value of the variable.")
             update_vars = collect(Iterators.flatten(map(ModelingToolkit.vars, lhss))) # these are the ones we're chaning
->>>>>>> 942a24d6
             length(update_vars) == length(unique(update_vars)) == length(eqs) ||
                 error("affected variables not unique, each state can only be affected by one equation for a single `root_eqs => affects` pair.")
             alleq = all(isequal(isparameter(first(update_vars))),
