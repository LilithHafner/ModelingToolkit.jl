--- conflicted
+++ resolved
@@ -93,11 +93,7 @@
     """
     continuous_events::Vector{SymbolicContinuousCallback}
 
-<<<<<<< HEAD
-    function ODESystem(deqs, iv, dvs, ps, var_to_name, ctrls, observed, tgrad, jac, ctrl_jac, Wfact, Wfact_t, name, systems, defaults, structure, connector_type, preface; checks::Bool = true)
-=======
-    function ODESystem(deqs, iv, dvs, ps, var_to_name, ctrls, observed, tgrad, jac, ctrl_jac, Wfact, Wfact_t, name, systems, defaults, structure, connection_type, preface, events; checks::Bool = true)
->>>>>>> 53301caf
+    function ODESystem(deqs, iv, dvs, ps, var_to_name, ctrls, observed, tgrad, jac, ctrl_jac, Wfact, Wfact_t, name, systems, defaults, structure, connector_type, preface, events; checks::Bool = true)
         if checks
             check_variables(dvs,iv)
             check_parameters(ps,iv)
@@ -105,11 +101,7 @@
             check_equations(equations(events),iv)
             all_dimensionless([dvs;ps;iv]) || check_units(deqs)
         end
-<<<<<<< HEAD
-        new(deqs, iv, dvs, ps, var_to_name, ctrls, observed, tgrad, jac, ctrl_jac, Wfact, Wfact_t, name, systems, defaults, structure, connector_type, preface)
-=======
-        new(deqs, iv, dvs, ps, var_to_name, ctrls, observed, tgrad, jac, ctrl_jac, Wfact, Wfact_t, name, systems, defaults, structure, connection_type, preface, events)
->>>>>>> 53301caf
+        new(deqs, iv, dvs, ps, var_to_name, ctrls, observed, tgrad, jac, ctrl_jac, Wfact, Wfact_t, name, systems, defaults, structure, connector_type, preface, events)
     end
 end
 
@@ -155,12 +147,8 @@
     if length(unique(sysnames)) != length(sysnames)
         throw(ArgumentError("System names must be unique."))
     end
-<<<<<<< HEAD
-    ODESystem(deqs, iv′, dvs′, ps′, var_to_name, ctrl′, observed, tgrad, jac, ctrl_jac, Wfact, Wfact_t, name, systems, defaults, nothing, connector_type, preface, checks = checks)
-=======
     cont_callbacks = SymbolicContinuousCallbacks(continuous_events)
-    ODESystem(deqs, iv′, dvs′, ps′, var_to_name, ctrl′, observed, tgrad, jac, ctrl_jac, Wfact, Wfact_t, name, systems, defaults, nothing, connection_type, preface, cont_callbacks, checks = checks)
->>>>>>> 53301caf
+    ODESystem(deqs, iv′, dvs′, ps′, var_to_name, ctrl′, observed, tgrad, jac, ctrl_jac, Wfact, Wfact_t, name, systems, defaults, nothing, connector_type, preface, cont_callbacks, checks = checks)
 end
 
 function ODESystem(eqs, iv=nothing; kwargs...)
@@ -200,11 +188,7 @@
     end
     algevars = setdiff(allstates, diffvars)
     # the orders here are very important!
-<<<<<<< HEAD
-    return ODESystem(Equation[diffeq; algeeq; compressed_eqs], iv, vcat(collect(diffvars), collect(algevars)), ps; kwargs...)
-=======
-    return ODESystem(append!(diffeq, algeeq), iv, collect(Iterators.flatten((diffvars, algevars))), ps; kwargs...)
->>>>>>> 53301caf
+    return ODESystem(Equation[diffeq; algeeq; compressed_eqs], iv, collect(Iterators.flatten((diffvars, algevars))), ps; kwargs...)
 end
 
 # NOTE: equality does not check cached Jacobian
