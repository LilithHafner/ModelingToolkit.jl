@register Base.getindex(x,i::Integer)
@register Base.getindex(x,i)
@register Base.binomial(n,k)

@register Base.signbit(x)
ModelingToolkit.derivative(::typeof(signbit), args::NTuple{1,Any}, ::Val{1}) = 0
ModelingToolkit.derivative(::typeof(abs), args::NTuple{1,Any}, ::Val{1}) = IfElse.ifelse(signbit(args[1]),-one(args[1]),one(args[1]))
function ModelingToolkit.derivative(::typeof(min), args::NTuple{2,Any}, ::Val{1})
    x, y = args
    IfElse.ifelse(x < y, one(x), zero(x))
end
function ModelingToolkit.derivative(::typeof(min), args::NTuple{2,Any}, ::Val{2})
    x, y = args
    IfElse.ifelse(x < y, zero(y), one(y))
end
function ModelingToolkit.derivative(::typeof(max), args::NTuple{2,Any}, ::Val{1})
    x, y = args
    IfElse.ifelse(x > y, one(x), zero(x))
end
function ModelingToolkit.derivative(::typeof(max), args::NTuple{2,Any}, ::Val{2})
    x, y = args
    IfElse.ifelse(x > y, zero(y), one(y))
end

@register IfElse.ifelse(x,y,z::Any)
ModelingToolkit.derivative(::typeof(IfElse.ifelse), args::NTuple{3,Any}, ::Val{1}) = 0
ModelingToolkit.derivative(::typeof(IfElse.ifelse), args::NTuple{3,Any}, ::Val{2}) = IfElse.ifelse(args[1],1,0)
ModelingToolkit.derivative(::typeof(IfElse.ifelse), args::NTuple{3,Any}, ::Val{3}) = IfElse.ifelse(args[1],0,1)

ModelingToolkit.@register Base.rand(x)
ModelingToolkit.@register Base.randn(x)

ModelingToolkit.@register Distributions.pdf(dist,x)
ModelingToolkit.@register Distributions.logpdf(dist,x)
ModelingToolkit.@register Distributions.cdf(dist,x)
ModelingToolkit.@register Distributions.logcdf(dist,x)
ModelingToolkit.@register Distributions.quantile(dist,x)

ModelingToolkit.@register Distributions.Uniform(mu,sigma)
ModelingToolkit.@register Distributions.Normal(mu,sigma)

<<<<<<< HEAD
@register ∈(x::Num, y::AbstractArray)
@register ∪(x, y)
@register ∩(x, y)
@register ∨(x, y)
@register ∧(x, y)
@register ⊆(x, y)
=======
function LinearAlgebra.det(A::AbstractMatrix{<:Num}; laplace=true)
    if laplace
        n = LinearAlgebra.checksquare(A)
        if n == 1 
            return A[1, 1]
        elseif n == 2
            return A[1, 1] * A[2, 2] - A[1, 2] * A[2, 1]
        else
            temp = 0
            # Laplace expansion along the first column
            M′ = A[:, 2:end]
            for i in axes(A, 1)
                M = M′[(1:n) .!= i, :]
                d′ = A[i, 1] * det(M)
                if iseven(i)
                    temp = iszero(temp) ? d′ : temp - d′
                else
                    temp = iszero(temp) ? d′ : temp + d′
                end
            end
        end
        return temp
    else
        if istriu(A) || istril(A)
            return det(UpperTriangular(A))
        end
        return det(lu(A; check = false))
    end
end
>>>>>>> 2a9979a0
<|MERGE_RESOLUTION|>--- conflicted
+++ resolved
@@ -39,14 +39,13 @@
 ModelingToolkit.@register Distributions.Uniform(mu,sigma)
 ModelingToolkit.@register Distributions.Normal(mu,sigma)
 
-<<<<<<< HEAD
 @register ∈(x::Num, y::AbstractArray)
 @register ∪(x, y)
 @register ∩(x, y)
 @register ∨(x, y)
 @register ∧(x, y)
 @register ⊆(x, y)
-=======
+
 function LinearAlgebra.det(A::AbstractMatrix{<:Num}; laplace=true)
     if laplace
         n = LinearAlgebra.checksquare(A)
@@ -75,5 +74,4 @@
         end
         return det(lu(A; check = false))
     end
-end
->>>>>>> 2a9979a0
+end