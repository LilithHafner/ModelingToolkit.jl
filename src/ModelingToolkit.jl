"""
$(DocStringExtensions.README)
"""
module ModelingToolkit
using DocStringExtensions
using AbstractTrees
using DiffEqBase, SciMLBase, ForwardDiff, Reexport
using SciMLBase: StandardODEProblem, StandardNonlinearProblem, handle_varmap
using Distributed
using StaticArrays, LinearAlgebra, SparseArrays, LabelledArrays
using InteractiveUtils
using Latexify, Unitful, ArrayInterfaceCore
using MacroTools
@reexport using UnPack
using Setfield, ConstructionBase
using JumpProcesses
using DataStructures
using SpecialFunctions, NaNMath
using RuntimeGeneratedFunctions
using Base.Threads
using DiffEqCallbacks
using Graphs
import MacroTools: splitdef, combinedef, postwalk, striplines
import Libdl
using DocStringExtensions
using Base: RefValue
using Combinatorics
import IfElse
import Distributions
import FunctionWrappersWrappers

RuntimeGeneratedFunctions.init(@__MODULE__)

using RecursiveArrayTools

import SymbolicUtils
import SymbolicUtils: istree, arguments, operation, similarterm, promote_symtype,
                      Symbolic, Term, Add, Mul, Pow, Sym, FnType,
                      @rule, Rewriters, substitute, metadata
using SymbolicUtils.Code
import SymbolicUtils.Code: toexpr
import SymbolicUtils.Rewriters: Chain, Postwalk, Prewalk, Fixpoint
import JuliaFormatter

using Reexport
using Symbolics: degree
@reexport using Symbolics
export @derivatives
using Symbolics: _parse_vars, value, @derivatives, get_variables,
                 exprs_occur_in, solve_for, build_expr, unwrap, wrap,
                 VariableSource, getname, variable, Connection, connect,
                 NAMESPACE_SEPARATOR
import Symbolics: rename, get_variables!, _solve, hessian_sparsity,
                  jacobian_sparsity, isaffine, islinear, _iszero, _isone,
                  tosymbol, lower_varname, diff2term, var_from_nested_derivative,
                  BuildTargets, JuliaTarget, StanTarget, CTarget, MATLABTarget,
                  ParallelForm, SerialForm, MultithreadedForm, build_function,
                  rhss, lhss, prettify_expr, gradient,
                  jacobian, hessian, derivative, sparsejacobian, sparsehessian,
                  substituter, scalarize, getparent

import DiffEqBase: @add_kwonly

import Graphs: SimpleDiGraph, add_edge!, incidence_matrix

for fun in [:toexpr]
    @eval begin
        function $fun(eq::Equation; kw...)
            Expr(:(=), $fun(eq.lhs; kw...), $fun(eq.rhs; kw...))
        end

        $fun(eqs::AbstractArray; kw...) = map(eq -> $fun(eq; kw...), eqs)
        $fun(x::Integer; kw...) = x
        $fun(x::AbstractFloat; kw...) = x
    end
end

"""
$(TYPEDEF)

TODO
"""
abstract type AbstractSystem end
abstract type AbstractTimeDependentSystem <: AbstractSystem end
abstract type AbstractTimeIndependentSystem <: AbstractSystem end
abstract type AbstractODESystem <: AbstractTimeDependentSystem end
abstract type AbstractMultivariateSystem <: AbstractSystem end

"""
$(TYPEDSIGNATURES)

Get the set of independent variables for the given system.
"""
function independent_variables end

function independent_variable end

"""
$(TYPEDSIGNATURES)

Get the set of states for the given system.
"""
function states end

"""
$(TYPEDSIGNATURES)

Get the set of parameters variables for the given system.
"""
function parameters end

# this has to be included early to deal with depency issues
include("structural_transformation/bareiss.jl")
function complete end
include("bipartite_graph.jl")
using .BipartiteGraphs

include("variables.jl")
include("parameters.jl")
include("constants.jl")

include("utils.jl")
include("domains.jl")

include("systems/abstractsystem.jl")
include("systems/connectors.jl")
include("systems/callbacks.jl")

include("systems/diffeqs/odesystem.jl")
include("systems/diffeqs/sdesystem.jl")
include("systems/diffeqs/abstractodesystem.jl")
include("systems/diffeqs/first_order_transform.jl")
include("systems/diffeqs/modelingtoolkitize.jl")
include("systems/diffeqs/basic_transformations.jl")

include("systems/jumps/jumpsystem.jl")

include("systems/nonlinear/nonlinearsystem.jl")
include("systems/nonlinear/modelingtoolkitize.jl")

include("systems/optimization/optimizationsystem.jl")

include("systems/pde/pdesystem.jl")

include("systems/sparsematrixclil.jl")
include("systems/discrete_system/discrete_system.jl")
include("systems/validation.jl")
include("systems/dependency_graphs.jl")
include("systems/systemstructure.jl")
using .SystemStructures

include("debugging.jl")
include("systems/alias_elimination.jl")
include("structural_transformation/StructuralTransformations.jl")

@reexport using .StructuralTransformations
include("inputoutput.jl")

for S in subtypes(ModelingToolkit.AbstractSystem)
    S = nameof(S)
    @eval convert_system(::Type{<:$S}, sys::$S) = sys
end

export AbstractTimeDependentSystem, AbstractTimeIndependentSystem,
       AbstractMultivariateSystem
export ODESystem, ODEFunction, ODEFunctionExpr, ODEProblemExpr, convert_system
export DAEFunctionExpr, DAEProblemExpr
export SDESystem, SDEFunction, SDEFunctionExpr, SDEProblemExpr
export SystemStructure
export JumpSystem
export ODEProblem, SDEProblem
export NonlinearFunction, NonlinearFunctionExpr
export NonlinearProblem, BlockNonlinearProblem, NonlinearProblemExpr
export OptimizationProblem, OptimizationProblemExpr, constraints
export AutoModelingToolkit
export SteadyStateProblem, SteadyStateProblemExpr
export JumpProblem, DiscreteProblem
export NonlinearSystem, OptimizationSystem
export alias_elimination, flatten
export connect, @connector, Connection, Flow, Stream, instream
export isinput, isoutput, getbounds, hasbounds, isdisturbance, istunable, getdist, hasdist,
       tunable_parameters, isirreducible, getdescription, hasdescription, isbinaryvar,
       isintegervar
export ode_order_lowering, dae_order_lowering, liouville_transform
export PDESystem
export Differential, expand_derivatives, @derivatives
export Equation, ConstrainedEquation
export Term, Sym
export SymScope, LocalScope, ParentScope, GlobalScope
export independent_variables, independent_variable, states, parameters, equations, controls,
       observed, structure, full_equations
export structural_simplify, expand_connections, linearize, linearization_function
export DiscreteSystem, DiscreteProblem

export calculate_jacobian, generate_jacobian, generate_function
export calculate_control_jacobian, generate_control_jacobian
export calculate_tgrad, generate_tgrad
export calculate_gradient, generate_gradient
export calculate_factorized_W, generate_factorized_W
export calculate_hessian, generate_hessian
export calculate_massmatrix, generate_diffusion_function
export stochastic_integral_transform
export TearingState, StateSelectionState
export generate_difference_cb

export BipartiteGraph, equation_dependencies, variable_dependencies
export eqeq_dependencies, varvar_dependencies
export asgraph, asdigraph

export toexpr, get_variables
export simplify, substitute
export build_function
export modelingtoolkitize
<<<<<<< HEAD
export @variables, @parameters, @constants
export @named, @nonamespace, @namespace, extend, compose
=======
export @variables, @parameters
export @named, @nonamespace, @namespace, extend, compose, complete
export debug_system
>>>>>>> 0f0868e3

end # module<|MERGE_RESOLUTION|>--- conflicted
+++ resolved
@@ -211,13 +211,9 @@
 export simplify, substitute
 export build_function
 export modelingtoolkitize
-<<<<<<< HEAD
+
 export @variables, @parameters, @constants
-export @named, @nonamespace, @namespace, extend, compose
-=======
-export @variables, @parameters
 export @named, @nonamespace, @namespace, extend, compose, complete
 export debug_system
->>>>>>> 0f0868e3
 
 end # module